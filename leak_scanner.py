#!/usr/bin/env -S uv run --script
# /// script
# requires-python = ">=3.9"
# ///

import argparse
import json
import os
import re
import shutil
import subprocess as sp
import sys
import time
from enum import Enum
from pathlib import Path

if sys.version_info < (3, 9):
    print("Invalid python version, use a version >= 3.9")
    sys.exit(1)

SECRETS_FILE_NAME = "gg_gathered_values"
PRIVATE_KEYS_FILENAMES = (
    "id_rsa",
    "id_dsa",
    "id_ecdsa",
    "id_ed25519",
    "certificate.p12",
    "secring.gpg",
    ".gnupg/private-keys-v1.d",
    "private_key.dat",
)
PRIVATE_KEYS_SUFFIXES = (".key", ".pem", ".p12", ".pfx")


class Source(Enum):
    ENV_VAR = "ENVIRONMENT_VAR"
    GITHUB_TOKEN = "GITHUB_TOKEN"
    NPMRC = "NPMRC_HOME"
    ENV_FILE = "ENV_FILE"
    PRIVATE_KEY = "PRIVATE_KEY"


# Source tracking constants
SOURCE_SEPARATOR = "__"

assignment_regex = re.compile(
    r"""
    ^\s*
    [a-zA-Z_]\w*
    \s*=\s*
    (?P<value>.{1,5000})
""",
    re.VERBOSE,
)

json_assignment_regex = re.compile(
    r"""
    "[a-zA-Z_]\w*"
    \s*:\s*
    "(?P<value>.{1,5000}?)"
""",
    re.VERBOSE,
)


def remove_quotes(value: str) -> str:
    if len(value) > 1 and value[0] == value[-1] and value[0] in ["'", '"']:
        return value[1:-1]
    return value


def extract_assigned_values(text: str) -> set[str]:
    res = []
    for line in text.splitlines():
        for m in re.finditer(assignment_regex, line):
            pwd_value = m.group("value")
            res.append(pwd_value.strip())
            if "#" in pwd_value:
                res.append(pwd_value.split("#")[0].strip())

        for m in re.finditer(json_assignment_regex, line):
            pwd_value = m.group("value")
            res.append(pwd_value)

    return {remove_quotes(val) for val in res}


def handle_file_command(args):
    text = Path(args.file).read_text()
    values = extract_assigned_values(text)

    for value in values:
        print(value)


def handle_github_token_command(*args) -> str | None:
    if shutil.which("gh"):
        try:
            result = sp.run(
                ["gh", "auth", "token"],
                capture_output=True,
                text=True,
                timeout=5,
                stdin=sp.DEVNULL,
            )
            if result.returncode == 0 and result.stdout:
                token = result.stdout.strip()
                if re.match(r"^(gho_|ghp_)", token):
                    return token
        except (sp.TimeoutExpired, sp.SubprocessError):
            pass
    return None


def indices_to_delete(dirs: list[str]) -> list[int]:
    """Return indices of directories to skip during os.walk traversal."""
    indices = []
    for i, dirname in enumerate(dirs):
        if dirname.startswith(".") and dirname not in {".env", ".ssh"} and not dirname.startswith(".env"):
            indices.append(i)
        elif dirname == "node_modules":
            indices.append(i)
    return indices


def select_file(fpath: Path) -> str | None:
    """Return the file key prefix if this file should be processed."""
    # Use our enhanced path encoding for safety
    safe_path = str(fpath).replace("/", "__SLASH__").replace(".", "__DOT__")
    if fpath.name == ".npmrc":
        return f"{Source.NPMRC.value}{SOURCE_SEPARATOR}{safe_path}"
    elif fpath.name.startswith(".env") and not "example" in fpath.name:
        return f"{Source.ENV_FILE.value}{SOURCE_SEPARATOR}{safe_path}"
    # Note: disabling for now as it's not clear how to treat linebreaks in private keys
    # elif fpath.name in PRIVATE_KEYS_FILENAMES or any(fpath.name.endswith(suffix) for suffix in PRIVATE_KEYS_SUFFIXES):
    #     return f"{Source.PRIVATE_KEY.value}{SOURCE_SEPARATOR}{safe_path}"
    return None


class FileGatherer:
    """Handles file scanning and progress display for gathering secrets from files."""

    def __init__(self, timeout: int, verbose: bool = False):
        self.timeout = timeout
        self.verbose = verbose
        self.home = Path.home()
        self.results = {}
        self.start_time = time.time()
        self.files_processed = 0
<<<<<<< HEAD
        # Our enhanced file counting tracking
        self.npmrc_files_found = 0
        self.npmrc_files_with_secrets = 0
        self.env_files_found = 0
        self.env_files_with_secrets = 0
=======
        self.total_files_visited = 0
>>>>>>> 57ee5291
        self.last_progress_time = self.start_time
        self.last_spinner_time = self.start_time
        self.spinner_chars = ["⠋", "⠙", "⠹", "⠸", "⠼", "⠴", "⠦", "⠧"]
        self.spinner_index = 0

    def _count_file_types_and_show_final_counts(self, current_time: float):
        """Count values by file type and show final counts with enhanced statistics."""
        npmrc_values = sum(1 for k in self.results.keys() if k.startswith(Source.NPMRC.value))
        env_values = sum(1 for k in self.results.keys() if k.startswith(Source.ENV_FILE.value))
        elapsed = int(current_time - self.start_time)

        print(
<<<<<<< HEAD
            f"\r   ├─ Configuration files: {self.npmrc_files_found} found, {self.npmrc_files_with_secrets} with secrets ({npmrc_values} values, {elapsed}s)"
=======
            f"\r   ├─ Total files visited: {self.total_files_visited} ({elapsed}s)"
        )
        print(
            f"   ├─ Configuration files: {npmrc_values} values found ({self.files_processed} files processed)"
>>>>>>> 57ee5291
        )
        print(f"   └─ Environment files: {self.env_files_found} found, {self.env_files_with_secrets} with secrets ({env_values} values)")

    def _show_timeout_message_and_counts(self, current_time: float):
        """Show timeout message and final counts."""
        if self.files_processed > 0:
            if self.verbose:
                print(
                    f"⏰ Timeout of {self.timeout}s reached after visiting {self.total_files_visited} files and processing {self.files_processed} files. Not all files will be scanned. To scan more files, specify a bigger timeout with the --timeout option"
                )
            else:
                print(
                    f"\r⏰ Timeout reached after {self.total_files_visited} files visited, {self.files_processed} processed ({self.timeout}s)" + " " * 10 + "\n",
                    end="",
                )
        else:
            if self.verbose:
                print(
                    f"⏰ Timeout of {self.timeout}s reached after visiting {self.total_files_visited} files while searching. Not all files will be scanned. To scan more files, specify a bigger timeout with the --timeout option"
                )

        self._count_file_types_and_show_final_counts(current_time)

    def _update_spinner_progress(self, current_time: float):
        """Update and show spinner progress during scanning."""
        if (current_time - self.last_spinner_time) >= 0.2:
            self.spinner_index += 1
            spinner = self.spinner_chars[self.spinner_index % len(self.spinner_chars)]
            elapsed = int(current_time - self.start_time)

            if self.files_processed == 0:
                print(f"\r{spinner} Searching directories... {self.total_files_visited} files visited ({elapsed}s)", end="", flush=True)
            else:
                print(
                    f"\r{spinner} Scanning... {self.total_files_visited} visited, {self.files_processed} processed ({elapsed}s)", end="", flush=True
                )

            self.last_spinner_time = current_time

    def _show_file_progress_if_needed(self, current_time: float):
        """Show progress update when processing files if conditions are met."""
        should_show_progress = (
            self.files_processed % 3 == 0 or self.files_processed == 1 or (current_time - self.last_progress_time) >= 1
        )

        if should_show_progress:
            spinner = self.spinner_chars[self.spinner_index % len(self.spinner_chars)]
            elapsed = int(current_time - self.start_time)
            print(f"\r{spinner} Scanning... {self.total_files_visited} visited, {self.files_processed} processed ({elapsed}s)", end="", flush=True)
            self.last_progress_time = current_time

    def _process_file_and_extract_values(self, fpath: Path, filekey: str):
        """Process a single file, extract values, and show results."""
        self.files_processed += 1

        # Count file types found
        if filekey.startswith(Source.NPMRC.value):
            self.npmrc_files_found += 1
        elif filekey.startswith(Source.ENV_FILE.value):
            self.env_files_found += 1
        try:
            text = fpath.read_text()
        except Exception:
            if self.verbose:
                print(f"Failed reading {fpath}")
            return

        # Handle private key files differently - use full content as single value
        if filekey.startswith(Source.PRIVATE_KEY.value):
            # For private keys, use "PRIVATE_KEY" as the value name and full content as value
            key = f"{filekey}{SOURCE_SEPARATOR}PRIVATE_KEY"
            self.results[key] = text.strip()

            if self.verbose:
                print(f"\r   Found private key in {fpath}" + " " * 20)
        else:
            # For other files, extract assigned values as before
            values = extract_assigned_values(text)

            if values:
                # Count files that actually have secrets (our enhancement)
                if filekey.startswith(Source.NPMRC.value):
                    self.npmrc_files_with_secrets += 1
                elif filekey.startswith(Source.ENV_FILE.value):
                    self.env_files_with_secrets += 1

            if self.verbose:
                if values:
                    print(f"\r   Found {len(values)} values in {fpath}" + " " * 20)
                else:
                    print(f"\r   No values found in {fpath}" + " " * 20)

            for value in values:
                key = f"{filekey}{SOURCE_SEPARATOR}{value}"
                self.results[key] = value

    def gather(self) -> dict[str, str]:
        """Main method to gather files and return results."""
        # Show initial progress immediately
        spinner = self.spinner_chars[0]
        if self.verbose:
            print(f"\r{spinner} Starting filesystem scan...", end="", flush=True)
        else:
            print(f"\r{spinner} Starting scan...", end="", flush=True)

        try:
            for root, dirs, files in os.walk(self.home):
                current_time = time.time()

                # Check timeout before processing directory - fix for timeout 0 bug
                if self.timeout > 0 and (current_time - self.start_time) > self.timeout:
                    self._show_timeout_message_and_counts(current_time)
                    return self.results

                # Update spinner during directory traversal to show we're alive
                self._update_spinner_progress(current_time)

                # Remove unwanted directories during traversal (performance optimization)
                nb_deleted = 0
                for ind in indices_to_delete(dirs):
                    del dirs[ind - nb_deleted]
                    nb_deleted += 1

                # Process files in current directory
                for filename in files:
                    fpath = Path(root) / filename
                    self.total_files_visited += 1
                    
                    filekey = select_file(fpath)

                    if filekey is None:
                        continue

                    self._process_file_and_extract_values(fpath, filekey)

                    # Show progress update when we find files
                    current_time = time.time()
                    self._show_file_progress_if_needed(current_time)

                    # Check timeout after processing file
                    if self.timeout > 0 and (current_time - self.start_time) > self.timeout:
                        self._show_timeout_message_and_counts(current_time)
                        return self.results

        except KeyboardInterrupt:
            print("\nScan interrupted by user")
            return self.results

        # Show final completion counts
        self._count_file_types_and_show_final_counts(time.time())
        return self.results


def gather_files_by_patterns(timeout: int, verbose: bool = False) -> dict[str, str]:
    """Gather secrets from files using enhanced FileGatherer class."""
    gatherer = FileGatherer(timeout, verbose)
    return gatherer.gather()


def get_source_description(source_part: str) -> str:
    """Convert source prefix to human-readable description."""
    source_mapping = {
        Source.ENV_VAR.value: "Environment variable",
        Source.GITHUB_TOKEN.value: "GitHub Token (gh auth token)",
        Source.NPMRC.value: "~/.npmrc",
    }

    if source_part.startswith(Source.ENV_FILE.value):
        # Use our enhanced path decoding with __SLASH__/__DOT__
        path_part = source_part.replace(f"{Source.ENV_FILE.value}{SOURCE_SEPARATOR}", "")
        return path_part.replace("__SLASH__", "/").replace("__DOT__", ".")
    elif source_part.startswith(Source.PRIVATE_KEY.value):
        path_part = source_part.replace(f"{Source.PRIVATE_KEY.value}{SOURCE_SEPARATOR}", "")
        return path_part.replace("__SLASH__", "/").replace("__DOT__", ".")

    return source_mapping.get(source_part, source_part)


def display_leak(i: int, leak: dict, source_type: str, source_path: str, secret_part: str) -> None:
    """Display a single leaked secret with formatting."""
    print(f"🔑 Secret #{i}")
    print(f"   Name: {secret_part}")
    print(f"   Source: {source_type}")
    print(f"   Path: {source_path}")
    print(f"   Hash: {leak.get('hash', '')}")
    count = leak.get("count", 0)
    print(f"   Locations: {count} distinct Public GitHub repositories")
    if leak.get("url"):
        print(f"   First seen: {leak.get('url')} (only first location shown for security)")
    print()


def gather_all_secrets(timeout: int, verbose: bool = False) -> dict[str, str]:
    all_values = {}

    # Collect environment variables
    env_vars = 0
    for value in os.environ.values():
        key = f"{Source.ENV_VAR.value}{SOURCE_SEPARATOR}{value}"
        all_values[key] = value
        env_vars += 1

    print(f"   ├─ Environment variables: {env_vars} found")

    # Collect GitHub token
    gh_token = handle_github_token_command()
    github_found = False
    if gh_token:
        key = f"{Source.GITHUB_TOKEN.value}{SOURCE_SEPARATOR}{gh_token}"
        all_values[key] = gh_token
        github_found = True

    # Show GitHub token progress
    if github_found:
        print(f"   ├─ GitHub token: found")
    else:
        print(f"   ├─ GitHub token: not found")

    # Collect files using enhanced FileGatherer
    file_values = gather_files_by_patterns(timeout, verbose)
    all_values.update(file_values)

    return all_values


def find_leaks(args):
    if shutil.which("ggshield") is None:
        print("Please install ggshield first, see https://github.com/GitGuardian/ggshield#installation")
        sys.exit(1)

    print("🔍 S1ngularity Scanner - Detecting leaked secrets")
    print("🔒 All processing occurs locally, no secrets transmitted")

    if args.verbose:
        print()
        timeout_desc = f"{args.timeout}s" if args.timeout > 0 else "unlimited"
        keep_desc = "yes" if args.keep_temp_file else "no"
        print(
            f"⚙️  Settings: min-chars={args.min_chars}, timeout={timeout_desc}, keep-temp-file={keep_desc}, max-public-occurrences={args.max_public_occurrences}"
        )
        print()

    if args.verbose:
        timeout_desc = f"timeout: {args.timeout}s" if args.timeout > 0 else "no timeout"
        print(f"📁 Scanning system ({timeout_desc})...")

    values_with_sources = gather_all_secrets(args.timeout, args.verbose)

    if args.verbose:
        print()

    selected_items = [(k, v) for k, v in values_with_sources.items() if v is not None and len(v) >= args.min_chars]
    total_values = len(values_with_sources)
    filtered_count = total_values - len(selected_items)

    if filtered_count > 0:
        print(
            f"🔍 Checking {len(selected_items)} values against public leak database ({filtered_count} filtered, < {args.min_chars} chars)..."
        )
    else:
        print(f"🔍 Checking {len(selected_items)} values against public leak database...")

    secrets_file = Path(SECRETS_FILE_NAME)
    env_content = "\n".join([f"{k}={v}" for k, v in selected_items])
    secrets_file.write_text(env_content)
    result = sp.run(
        ["ggshield", "hmsl", "check", SECRETS_FILE_NAME, "--type", "env", "-n", "key", "--json"],
        stdout=sp.PIPE,
        stderr=sp.DEVNULL,
        text=True,
    )

    if result.stdout:
        try:
            data = json.loads(result.stdout)
            total_leak_count = data.get("leaks_count", 0)
            selected_leaks = [
                leak for leak in data.get("leaks", []) if leak.get("count", 0) < args.max_public_occurrences
            ]
            leak_count = len(selected_leaks)
            filtered_count = total_leak_count - leak_count

            if filtered_count > 0:
                print(
                    f"ℹ️  Filtered out {filtered_count} leak{'s' if filtered_count > 1 else ''} with high public occurrence count (≥{args.max_public_occurrences})"
                )

            if leak_count > 0:
                print(f"⚠️  Found {leak_count} leaked secret{'s' if leak_count > 1 else ''}")
                print()
                for i, leak in enumerate(selected_leaks, 1):
                    key_name = leak.get("name", "")
                    if SOURCE_SEPARATOR in key_name:
                        source_part, secret_part = key_name.split(SOURCE_SEPARATOR, 1)
                        source_path = get_source_description(source_part)
                        # Determine source type based on the source part
                        if source_part == Source.ENV_VAR.value:
                            source_type = "Environment variable"
                        elif source_part == Source.GITHUB_TOKEN.value:
                            source_type = "GitHub Token"
                        elif source_part.startswith(Source.NPMRC.value):
                            source_type = "Configuration file"
                        elif source_part.startswith(Source.ENV_FILE.value):
                            source_type = "Environment file"
                        elif source_part.startswith(Source.PRIVATE_KEY.value):
                            source_type = "Private key file"
                        else:
                            source_type = "Unknown"

                        # Special handling for ENV_FILE where encoded path+secret is in secret_part
                        if source_part == Source.ENV_FILE.value and source_path == "":
                            encoded_patterns = [
                                "__SLASH____DOT__env__DOT__production__",
                                "__SLASH____DOT__env__DOT__test__",
                                "__SLASH____DOT__env__",
                            ]

                            for pattern in encoded_patterns:
                                if pattern in secret_part:
                                    parts = secret_part.split(pattern, 1)
                                    if len(parts) == 2:
                                        filepath_encoded = parts[0] + pattern.rstrip("__")  # Keep the .env part
                                        actual_secret = parts[1]

                                        # Decode the filepath
                                        decoded_filepath = filepath_encoded.replace("__SLASH__", "/").replace(
                                            "__DOT__", "."
                                        )
                                        if not decoded_filepath.startswith("/"):
                                            decoded_filepath = "/" + decoded_filepath

                                        source_path = decoded_filepath
                                        secret_part = actual_secret
                                        break
                        display_leak(i, leak, source_type, source_path, secret_part)
                print("💡 Note: Results may include false positives (non-secret values matching leak patterns).")
                print("   Always verify results before taking action. If confirmed as real secrets:")
                print("   1. Immediately revoke and rotate the credential")
                print("   2. Review when the leak occurred and what systems may be compromised")

            else:
                print("✅ All clear! No leaked secrets found.")

        except (json.JSONDecodeError, KeyError) as e:
            if args.verbose:
                print("Error parsing results, showing raw output:")
                sp.run(["ggshield", "hmsl", "check", SECRETS_FILE_NAME, "-n", "cleartext"])
            else:
                print("⚠️  Error checking secrets - run with --verbose for details")

    if not args.keep_temp_file:
        try:
            os.remove(SECRETS_FILE_NAME)
            if args.verbose:
                print(f"Cleaned up temporary file {SECRETS_FILE_NAME}")
        except FileNotFoundError:
            pass


def parse_args():
    parser = argparse.ArgumentParser()
    parser.add_argument(
        "--min-chars",
        type=int,
        help="Values with less chars than this are not considered",
        default=5,
    )
    parser.add_argument(
        "--keep-temp-file",
        action="store_true",
        help="Keep the temporary file containing gathered values instead of deleting it",
    )
    parser.add_argument(
        "--timeout",
        type=int,
        help="Number of seconds before aborting discovery of files on hard drive. Use 0 for unlimited scanning (default: 0).",
        default=0,
    )
    parser.add_argument(
        "-v", "--verbose", action="store_true", help="Show detailed scanning progress and debug information"
    )
    parser.add_argument(
        "--max-public-occurrences",
        type=int,
        help="Maximum number of public occurrences for a leak to be reported (default: 10)",
        default=10,
    )

    return parser.parse_args()


if __name__ == "__main__":
    args = parse_args()
    find_leaks(args)<|MERGE_RESOLUTION|>--- conflicted
+++ resolved
@@ -147,15 +147,12 @@
         self.results = {}
         self.start_time = time.time()
         self.files_processed = 0
-<<<<<<< HEAD
-        # Our enhanced file counting tracking
-        self.npmrc_files_found = 0
-        self.npmrc_files_with_secrets = 0
-        self.env_files_found = 0
-        self.env_files_with_secrets = 0
-=======
-        self.total_files_visited = 0
->>>>>>> 57ee5291
+        # Combined tracking: upstream's total files scanned + our enhanced file counting
+        self.total_files_scanned = 0
+        self.npmrc_files_matched = 0
+        self.npmrc_secrets_extracted = 0
+        self.env_files_matched = 0
+        self.env_secrets_extracted = 0
         self.last_progress_time = self.start_time
         self.last_spinner_time = self.start_time
         self.spinner_chars = ["⠋", "⠙", "⠹", "⠸", "⠼", "⠴", "⠦", "⠧"]
@@ -168,33 +165,29 @@
         elapsed = int(current_time - self.start_time)
 
         print(
-<<<<<<< HEAD
-            f"\r   ├─ Configuration files: {self.npmrc_files_found} found, {self.npmrc_files_with_secrets} with secrets ({npmrc_values} values, {elapsed}s)"
-=======
-            f"\r   ├─ Total files visited: {self.total_files_visited} ({elapsed}s)"
+            f"\r   └─ Total files scanned: {self.total_files_scanned} ({elapsed}s)" + " " * 20
         )
         print(
-            f"   ├─ Configuration files: {npmrc_values} values found ({self.files_processed} files processed)"
->>>>>>> 57ee5291
+            f"     ├─ Configuration files: {self.npmrc_files_matched} matched, {self.npmrc_secrets_extracted} secrets extracted"
         )
-        print(f"   └─ Environment files: {self.env_files_found} found, {self.env_files_with_secrets} with secrets ({env_values} values)")
+        print(f"     └─ Environment files: {self.env_files_matched} matched, {self.env_secrets_extracted} secrets extracted")
 
     def _show_timeout_message_and_counts(self, current_time: float):
         """Show timeout message and final counts."""
         if self.files_processed > 0:
             if self.verbose:
                 print(
-                    f"⏰ Timeout of {self.timeout}s reached after visiting {self.total_files_visited} files and processing {self.files_processed} files. Not all files will be scanned. To scan more files, specify a bigger timeout with the --timeout option"
+                    f"⏰ Timeout of {self.timeout}s reached after scanning {self.total_files_scanned} files and processing {self.files_processed} files. Not all files will be scanned. To scan more files, specify a bigger timeout with the --timeout option"
                 )
             else:
                 print(
-                    f"\r⏰ Timeout reached after {self.total_files_visited} files visited, {self.files_processed} processed ({self.timeout}s)" + " " * 10 + "\n",
+                    f"\r⏰ Timeout reached after {self.total_files_scanned} files scanned, {self.files_processed} processed ({self.timeout}s)" + " " * 10 + "\n",
                     end="",
                 )
         else:
             if self.verbose:
                 print(
-                    f"⏰ Timeout of {self.timeout}s reached after visiting {self.total_files_visited} files while searching. Not all files will be scanned. To scan more files, specify a bigger timeout with the --timeout option"
+                    f"⏰ Timeout of {self.timeout}s reached after scanning {self.total_files_scanned} files while searching. Not all files will be scanned. To scan more files, specify a bigger timeout with the --timeout option"
                 )
 
         self._count_file_types_and_show_final_counts(current_time)
@@ -207,10 +200,10 @@
             elapsed = int(current_time - self.start_time)
 
             if self.files_processed == 0:
-                print(f"\r{spinner} Searching directories... {self.total_files_visited} files visited ({elapsed}s)", end="", flush=True)
+                print(f"\r{spinner} Searching directories... {self.total_files_scanned} files scanned ({elapsed}s)", end="", flush=True)
             else:
                 print(
-                    f"\r{spinner} Scanning... {self.total_files_visited} visited, {self.files_processed} processed ({elapsed}s)", end="", flush=True
+                    f"\r{spinner} Scanning... {self.total_files_scanned} scanned, {self.files_processed} processed ({elapsed}s)", end="", flush=True
                 )
 
             self.last_spinner_time = current_time
@@ -224,18 +217,18 @@
         if should_show_progress:
             spinner = self.spinner_chars[self.spinner_index % len(self.spinner_chars)]
             elapsed = int(current_time - self.start_time)
-            print(f"\r{spinner} Scanning... {self.total_files_visited} visited, {self.files_processed} processed ({elapsed}s)", end="", flush=True)
+            print(f"\r{spinner} Scanning... {self.total_files_scanned} scanned, {self.files_processed} processed ({elapsed}s)", end="", flush=True)
             self.last_progress_time = current_time
 
     def _process_file_and_extract_values(self, fpath: Path, filekey: str):
         """Process a single file, extract values, and show results."""
         self.files_processed += 1
 
-        # Count file types found
+        # Count file types matched
         if filekey.startswith(Source.NPMRC.value):
-            self.npmrc_files_found += 1
+            self.npmrc_files_matched += 1
         elif filekey.startswith(Source.ENV_FILE.value):
-            self.env_files_found += 1
+            self.env_files_matched += 1
         try:
             text = fpath.read_text()
         except Exception:
@@ -256,11 +249,11 @@
             values = extract_assigned_values(text)
 
             if values:
-                # Count files that actually have secrets (our enhancement)
+                # Count files that actually have secrets extracted (our enhancement)
                 if filekey.startswith(Source.NPMRC.value):
-                    self.npmrc_files_with_secrets += 1
+                    self.npmrc_secrets_extracted += 1
                 elif filekey.startswith(Source.ENV_FILE.value):
-                    self.env_files_with_secrets += 1
+                    self.env_secrets_extracted += 1
 
             if self.verbose:
                 if values:
@@ -302,7 +295,7 @@
                 # Process files in current directory
                 for filename in files:
                     fpath = Path(root) / filename
-                    self.total_files_visited += 1
+                    self.total_files_scanned += 1
                     
                     filekey = select_file(fpath)
 
