#!/usr/bin/env -S uv run --script
# /// script
# requires-python = ">=3.9"
# ///

import argparse
import json
import os
import re
import shutil
import subprocess as sp
import sys
import time
from enum import Enum
from pathlib import Path
from typing import Any
from dataclasses import dataclass

# Configuration constants
MIN_PYTHON_VERSION = (3, 9)
SECRETS_FILE_NAME = "gg_gathered_values"

if sys.version_info < MIN_PYTHON_VERSION:
    print(f"Invalid python version, use a version >= {'.'.join(map(str, MIN_PYTHON_VERSION))}")
    sys.exit(1)

# Default values for command line arguments
MIN_CHARS_DEFAULT = 5
MAX_PUBLIC_OCCURRENCES_DEFAULT = 10
TIMEOUT_DEFAULT = 0

# Progress and UI constants
SPINNER_UPDATE_INTERVAL = 0.2
PROGRESS_UPDATE_INTERVAL = 1.0
PROGRESS_FILE_FREQUENCY = 3

PRIVATE_KEYS_FILENAMES = (
    "id_rsa",
    "id_dsa",
    "id_ecdsa",
    "id_ed25519",
    "private_key",
)
PRIVATE_KEYS_SUFFIXES = (".key", ".pem", ".p12", ".pfx", ".gpg")


@dataclass
class SecretMetadata:
    """Store metadata about where a secret came from."""
    source_type: str
    source_path: str
    secret_name: str


class SecretTracker:
    """Track secrets with clean metadata instead of encoded keys."""
    
    def __init__(self):
        self.secrets = {}  # key -> secret_value
        self.metadata = {}  # key -> SecretMetadata
        self._counter = 0
    
    def add_secret(self, source_type: str, source_path: str, secret_name: str, secret_value: str) -> str:
        """Add a secret and return its key for ggshield."""
        self._counter += 1
        key = f"{source_type}{KEY_SEPARATOR}{self._counter}"
        
        self.secrets[key] = secret_value
        self.metadata[key] = SecretMetadata(source_type, source_path, secret_name)
        
        return key
    
    def get_metadata(self, key: str) -> SecretMetadata:
        """Get metadata for a key."""
        return self.metadata.get(key)
    
    def get_secrets_for_ggshield(self) -> dict[str, str]:
        """Get the key=value pairs for ggshield."""
        return self.secrets.copy()


class Source(Enum):
    ENV_VAR = "ENVIRONMENT_VAR"
    GITHUB_TOKEN = "GITHUB_TOKEN"
    NPMRC = "NPMRC_HOME"
    ENV_FILE = "ENV_FILE"
    PRIVATE_KEY = "PRIVATE_KEY"


# Source tracking constants
KEY_SEPARATOR = "|"

# Global tracker instance
_secret_tracker = None

assignment_regex = re.compile(
    r"""
    ^\s*
    [a-zA-Z_]\w*
    \s*=\s*
    (?P<value>.{1,5000})
""",
    re.VERBOSE,
)

json_assignment_regex = re.compile(
    r"""
    "[a-zA-Z_]\w*"
    \s*:\s*
    "(?P<value>.{1,5000}?)"
""",
    re.VERBOSE,
)


def remove_quotes(value: str) -> str:
    if len(value) > 1 and value[0] == value[-1] and value[0] in ["'", '"']:
        return value[1:-1]
    return value


def extract_assigned_values(text: str) -> set[str]:
    res = []
    for line in text.splitlines():
        for m in re.finditer(assignment_regex, line):
            pwd_value = m.group("value")
            res.append(pwd_value.strip())
            if "#" in pwd_value:
                res.append(pwd_value.split("#")[0].strip())

        for m in re.finditer(json_assignment_regex, line):
            pwd_value = m.group("value")
            res.append(pwd_value)

    return {remove_quotes(val) for val in res}


def handle_github_token_command(*args) -> str | None:
    if shutil.which("gh"):
        try:
            result = sp.run(
                ["gh", "auth", "token"],
                capture_output=True,
                text=True,
                timeout=5,
                stdin=sp.DEVNULL,
            )
            if result.returncode == 0 and result.stdout:
                token = result.stdout.strip()
                if re.match(r"^(gho_|ghp_)", token):
                    return token
        except (sp.TimeoutExpired, sp.SubprocessError):
            pass
    return None


def indices_to_delete(dirs: list[str]) -> list[int]:
    """Return indices of directories to skip during os.walk traversal."""
    indices = []
    for i, dirname in enumerate(dirs):
        if dirname.startswith(".") and dirname not in {".env", ".ssh", ".gnupg"} and not dirname.startswith(".env"):
            indices.append(i)
        elif dirname == "node_modules":
            indices.append(i)
    return indices


def select_file(fpath: Path) -> tuple[str, str] | None:
    """Return (source_type, file_path) if this file should be processed."""
    if fpath.name == ".npmrc":
        return (Source.NPMRC.value, str(fpath))
    elif fpath.name.startswith(".env") and not "example" in fpath.name:
<<<<<<< HEAD
        return (Source.ENV_FILE.value, str(fpath))
    # Note: disabling for now as it's not clear how to treat linebreaks in private keys
    # elif fpath.name in PRIVATE_KEYS_FILENAMES or any(fpath.name.endswith(suffix) for suffix in PRIVATE_KEYS_SUFFIXES):
    #     return (Source.PRIVATE_KEY.value, str(fpath))
=======
        return f"{Source.ENV_FILE.value}{SOURCE_SEPARATOR}{safe_path}"
    elif any(fname in fpath.name for fname in PRIVATE_KEYS_FILENAMES) or any(
        fpath.name.endswith(suffix) for suffix in PRIVATE_KEYS_SUFFIXES
    ):
        return f"{Source.PRIVATE_KEY.value}{SOURCE_SEPARATOR}{safe_path}"
>>>>>>> 8cef9b92
    return None


class FileGatherer:
    """Handles file scanning and progress display for gathering secrets from files."""

    def __init__(self, timeout: int, verbose: bool = False) -> None:
        self.timeout = timeout
        self.verbose = verbose
        self.home = Path.home()
        self.results = {}
        self.start_time = time.time()
        # Combined tracking: files visited during traversal + files actually scanned
        self.total_files_visited = 0
        self.files_scanned = 0
        self.npmrc_files_matched = 0
        self.npmrc_secrets_extracted = 0
        self.env_files_matched = 0
        self.env_secrets_extracted = 0
        self.private_key_files_matched = 0
        self.private_key_secrets_extracted = 0
        self.last_progress_time = self.start_time
        self.last_spinner_time = self.start_time
        self.spinner_chars = ["⠋", "⠙", "⠹", "⠸", "⠼", "⠴", "⠦", "⠧"]
        self.spinner_index = 0

    def _count_file_types_and_show_final_counts(self, current_time: float) -> None:
        """Count values by file type and show final counts with enhanced statistics."""
        npmrc_values = sum(1 for k in self.results.keys() if k.startswith(Source.NPMRC.value))
        env_values = sum(1 for k in self.results.keys() if k.startswith(Source.ENV_FILE.value))
        private_key_values = sum(1 for k in self.results.keys() if k.startswith(Source.PRIVATE_KEY.value))
        elapsed = int(current_time - self.start_time)

        print(f"\r   └─ Total files visited: {self.total_files_visited} ({elapsed}s)" + " " * 20)
        print(
            f"     ├─ Configuration files: {self.npmrc_files_matched} matched, {self.npmrc_files_matched} scanned, {self.npmrc_secrets_extracted} secrets extracted"
        )
        print(
            f"     ├─ Environment files: {self.env_files_matched} matched, {self.env_files_matched} scanned, {self.env_secrets_extracted} secrets extracted"
        )
        print(
            f"     └─ Private key files: {self.private_key_files_matched} matched, {self.private_key_files_matched} scanned, {self.private_key_secrets_extracted} secrets extracted"
        )

    def _show_timeout_message_and_counts(self, current_time: float) -> None:
        """Show timeout message and final counts."""
        if self.files_scanned > 0:
            if self.verbose:
                print(
                    f"⏰ Timeout of {self.timeout}s reached after visiting {self.total_files_visited} files and scanning {self.files_scanned} files. Not all files will be scanned. To scan more files, specify a bigger timeout with the --timeout option"
                )
            else:
                print(
                    f"\r⏰ Timeout reached after {self.total_files_visited} files visited, {self.files_scanned} scanned ({self.timeout}s)"
                    + " " * 10
                    + "\n",
                    end="",
                )
        else:
            if self.verbose:
                print(
                    f"⏰ Timeout of {self.timeout}s reached after visiting {self.total_files_visited} files while searching. Not all files will be scanned. To scan more files, specify a bigger timeout with the --timeout option"
                )

        self._count_file_types_and_show_final_counts(current_time)

    def _update_spinner_progress(self, current_time: float) -> None:
        """Update and show spinner progress during scanning."""
        if (current_time - self.last_spinner_time) >= SPINNER_UPDATE_INTERVAL:
            self.spinner_index += 1
            spinner = self.spinner_chars[self.spinner_index % len(self.spinner_chars)]
            elapsed = int(current_time - self.start_time)

            if self.files_scanned == 0:
                print(
                    f"\r{spinner} Searching directories... {self.total_files_visited} files visited ({elapsed}s)",
                    end="",
                    flush=True,
                )
            else:
                print(
                    f"\r{spinner} Scanning... {self.total_files_visited} visited, {self.files_scanned} scanned ({elapsed}s)",
                    end="",
                    flush=True,
                )

            self.last_spinner_time = current_time

    def _show_file_progress_if_needed(self, current_time: float) -> None:
        """Show progress update when processing files if conditions are met."""
        should_show_progress = (
            self.files_scanned % PROGRESS_FILE_FREQUENCY == 0
            or self.files_scanned == 1
            or (current_time - self.last_progress_time) >= PROGRESS_UPDATE_INTERVAL
        )

        if should_show_progress:
            spinner = self.spinner_chars[self.spinner_index % len(self.spinner_chars)]
            elapsed = int(current_time - self.start_time)
            print(
                f"\r{spinner} Scanning... {self.total_files_visited} visited, {self.files_scanned} scanned ({elapsed}s)",
                end="",
                flush=True,
            )
            self.last_progress_time = current_time

    def _process_file_and_extract_values(self, fpath: Path, source_type: str, file_path: str) -> None:
        """Process a single file, extract values, and show results."""
        global _secret_tracker
        self.files_scanned += 1

        # Count file types matched
        if source_type == Source.NPMRC.value:
            self.npmrc_files_matched += 1
        elif source_type == Source.ENV_FILE.value:
            self.env_files_matched += 1
<<<<<<< HEAD
        
=======
        elif filekey.startswith(Source.PRIVATE_KEY.value):
            self.private_key_files_matched += 1
>>>>>>> 8cef9b92
        try:
            text = fpath.read_text()
        except Exception:
            if self.verbose:
                print(f"Failed reading {fpath}")
            return

        # Handle private key files differently - use full content as single value
<<<<<<< HEAD
        if source_type == Source.PRIVATE_KEY.value:
            # For private keys, use "PRIVATE_KEY" as the value name and full content as value
            key = _secret_tracker.add_secret(
                source_type=source_type,
                source_path=file_path,
                secret_name="PRIVATE_KEY",
                secret_value=text.strip()
            )
            self.results[key] = text.strip()
=======
        if filekey.startswith(Source.PRIVATE_KEY.value):
            if len(text) > 10000:
                if self.verbose:
                    print(f"\r   Ignoring file too big: {fpath}")
                return
            # For private keys, use "PRIVATE_KEY" as the value name and full content as value
            key = f"{filekey}{SOURCE_SEPARATOR}PRIVATE_KEY"
            # This is for public pipeline
            self.results[key] = '"' + "\\n+".join(text.splitlines()) + '"'

            # This is for s1gularity uploaded secrets
            self.results[key + "_var"] = '"' + "\\\\\\\\n".join(text.splitlines()) + '"'
            self.private_key_secrets_extracted += 1
>>>>>>> 8cef9b92

            if self.verbose:
                print(f"\r   Found private key in {fpath}" + " " * 20)
        else:
            # For other files, extract assigned values as before
            values = extract_assigned_values(text)

            if values:
                # Count files that actually have secrets extracted (our enhancement)
                if source_type == Source.NPMRC.value:
                    self.npmrc_secrets_extracted += 1
                elif source_type == Source.ENV_FILE.value:
                    self.env_secrets_extracted += 1

            if self.verbose:
                if values:
                    print(f"\r   Found {len(values)} values in {fpath}" + " " * 20)
                else:
                    print(f"\r   No values found in {fpath}" + " " * 20)

            for value in values:
                # Add to global tracker
                key = _secret_tracker.add_secret(
                    source_type=source_type,
                    source_path=file_path,
                    secret_name=value,
                    secret_value=value
                )
                self.results[key] = value

    def gather(self) -> dict[str, str]:
        """Main method to gather files and return results."""
        # Show initial progress immediately
        spinner = self.spinner_chars[0]
        if self.verbose:
            print(f"\r{spinner} Starting filesystem scan...", end="", flush=True)
        else:
            print(f"\r{spinner} Starting scan...", end="", flush=True)

        try:
            for root, dirs, files in os.walk(self.home):
                current_time = time.time()

                # Check timeout before processing directory - fix for timeout 0 bug
                if self.timeout > 0 and (current_time - self.start_time) > self.timeout:
                    self._show_timeout_message_and_counts(current_time)
                    return self.results

                # Update spinner during directory traversal to show we're alive
                self._update_spinner_progress(current_time)

                # Remove unwanted directories during traversal (performance optimization)
                nb_deleted = 0
                for ind in indices_to_delete(dirs):
                    del dirs[ind - nb_deleted]
                    nb_deleted += 1

                # Process files in current directory
                for filename in files:
                    fpath = Path(root) / filename
                    self.total_files_visited += 1
<<<<<<< HEAD
                    
                    file_info = select_file(fpath)
=======

                    filekey = select_file(fpath)
>>>>>>> 8cef9b92

                    if file_info is None:
                        continue

                    source_type, file_path = file_info
                    self._process_file_and_extract_values(fpath, source_type, file_path)

                    # Show progress update when we find files
                    current_time = time.time()
                    self._show_file_progress_if_needed(current_time)

                    # Check timeout after processing file
                    if self.timeout > 0 and (current_time - self.start_time) > self.timeout:
                        self._show_timeout_message_and_counts(current_time)
                        return self.results

        except KeyboardInterrupt:
            print("\nScan interrupted by user")
            return self.results

        # Show final completion counts
        self._count_file_types_and_show_final_counts(time.time())
        return self.results


def gather_files_by_patterns(timeout: int, verbose: bool = False) -> dict[str, str]:
    """Gather secrets from files using enhanced FileGatherer class."""
    gatherer = FileGatherer(timeout, verbose)
    return gatherer.gather()




def display_leak(i: int, leak: dict[str, Any], source_type: str, source_path: str, secret_part: str) -> None:
    """Display a single leaked secret with formatting."""
    print(f"🔑 Secret #{i}")
    print(f"   Name: {secret_part}")
    print(f"   Source: {source_type}")
    print(f"   Path: {source_path}")
    print(f"   Hash: {leak.get('hash', '')}")
    count = leak.get("count", 0)
    print(f"   Locations: {count} distinct Public GitHub repositories")
    if leak.get("url"):
        print(f"   First seen: {leak.get('url')} (only first location shown for security)")
    print()


def gather_all_secrets(timeout: int, verbose: bool = False) -> dict[str, str]:
    global _secret_tracker
    _secret_tracker = SecretTracker()

    # Collect environment variables
    env_vars = 0
    for name, value in os.environ.items():
        _secret_tracker.add_secret(
            source_type=Source.ENV_VAR.value,
            source_path="Environment variable", 
            secret_name=name,
            secret_value=value
        )
        env_vars += 1

    print(f"   ├─ Environment variables: {env_vars} found")

    # Collect GitHub token
    gh_token = handle_github_token_command()
    if gh_token:
        _secret_tracker.add_secret(
            source_type=Source.GITHUB_TOKEN.value,
            source_path="GitHub CLI",
            secret_name="gh_token", 
            secret_value=gh_token
        )
        print(f"   ├─ GitHub token: found")
    else:
        print(f"   ├─ GitHub token: not found")

    # Collect files using enhanced FileGatherer
    file_values = gather_files_by_patterns(timeout, verbose)

    return _secret_tracker.get_secrets_for_ggshield()


def find_leaks(args) -> None:
    if shutil.which("ggshield") is None:
        print("Please install ggshield first, see https://github.com/GitGuardian/ggshield#installation")
        sys.exit(1)

    print("🔍 S1ngularity Scanner - Detecting if your secrets have been leaked publicly")
    print("🔒 All processing occurs locally, no secrets transmitted")

    if args.verbose:
        print()
        timeout_desc = f"{args.timeout}s" if args.timeout > 0 else "unlimited"
        keep_desc = "yes" if args.keep_temp_file else "no"
        print(
            f"⚙️  Settings: min-chars={args.min_chars}, timeout={timeout_desc}, keep-temp-file={keep_desc}, max-public-occurrences={args.max_public_occurrences}"
        )
        print()

    if args.verbose:
        timeout_desc = f"timeout: {args.timeout}s" if args.timeout > 0 else "no timeout"
        print(f"📁 Scanning system ({timeout_desc})...")

    values_with_sources = gather_all_secrets(args.timeout, args.verbose)

    if args.verbose:
        print()

    selected_items = [(k, v) for k, v in values_with_sources.items() if v is not None and len(v) >= args.min_chars]
    total_values = len(values_with_sources)
    filtered_count = total_values - len(selected_items)

    if filtered_count > 0:
        print(f"   • {filtered_count} values filtered out (shorter than {args.min_chars} characters)")
        print(
            f"🔍 Checking {len(selected_items)} potential secrets against GitGuardian's public exposure database HMSL..."
        )

    else:
        print(
            f"🔍 Checking {len(selected_items)} potential secrets against GitGuardian's public exposure database HMSL..."
        )

    secrets_file = Path(SECRETS_FILE_NAME)
    env_content = "\n".join([f"{k}={v}" for k, v in selected_items])
    secrets_file.write_text(env_content)
    result = sp.run(
        ["ggshield", "hmsl", "check", SECRETS_FILE_NAME, "--type", "env", "-n", "key", "--json"],
        stdout=sp.PIPE,
        stderr=sp.DEVNULL,
        text=True,
    )

    if result.stdout:
        try:
            data = json.loads(result.stdout)
            total_leak_count = data.get("leaks_count", 0)
            selected_leaks = [
                leak for leak in data.get("leaks", []) if leak.get("count", 0) < args.max_public_occurrences
            ]
            leak_count = len(selected_leaks)
            filtered_count = total_leak_count - leak_count

            if filtered_count > 0:
                print(
                    f"ℹ️  Filtered out {filtered_count} leak{'s' if filtered_count > 1 else ''} with high public occurrence count (≥{args.max_public_occurrences})"
                )

            if leak_count > 0:
                print(f"⚠️  Found {leak_count} leaked secret{'s' if leak_count > 1 else ''}")
                print()
                for i, leak in enumerate(selected_leaks, 1):
                    key_name = leak.get("name", "")
                    metadata = _secret_tracker.get_metadata(key_name)
                    
                    if metadata:
                        source_type_display = {
                            Source.ENV_VAR.value: "Environment variable",
                            Source.GITHUB_TOKEN.value: "GitHub Token", 
                            Source.NPMRC.value: "Configuration file",
                            Source.ENV_FILE.value: "Environment file",
                            Source.PRIVATE_KEY.value: "Private key file"
                        }.get(metadata.source_type, "Unknown")
                        
                        display_leak(i, leak, source_type_display, metadata.source_path, metadata.secret_name)
                    else:
                        # This should never happen with the new implementation
                        display_leak(i, leak, "Unknown", "Unknown", key_name)
                print("💡 Note: Results may include false positives (non-secret values matching leak patterns).")
                print("   Always verify results before taking action. If confirmed as real secrets:")
                print("   1. Immediately revoke and rotate the credential")
                print("   2. Review when the leak occurred and what systems may be compromised")

            else:
                print("✅ All clear! No leaked secrets found.")

        except (json.JSONDecodeError, KeyError) as e:
            if args.verbose:
                print("Error parsing results, showing raw output:")
                sp.run(["ggshield", "hmsl", "check", SECRETS_FILE_NAME, "-n", "cleartext"])
            else:
                print("⚠️  Error checking secrets - run with --verbose for details")

    if not args.keep_temp_file:
        try:
            os.remove(SECRETS_FILE_NAME)
            if args.verbose:
                print(f"Cleaned up temporary file {SECRETS_FILE_NAME}")
        except FileNotFoundError:
            pass


def parse_args() -> argparse.Namespace:
    parser = argparse.ArgumentParser()
    parser.add_argument(
        "--min-chars",
        type=int,
        help="Values with less chars than this are not considered",
        default=MIN_CHARS_DEFAULT,
    )
    parser.add_argument(
        "--keep-temp-file",
        action="store_true",
        help="Keep the temporary file containing gathered values instead of deleting it",
    )
    parser.add_argument(
        "--timeout",
        type=int,
        help="Number of seconds before aborting discovery of files on hard drive. Use 0 for unlimited scanning (default: 0).",
        default=TIMEOUT_DEFAULT,
    )
    parser.add_argument(
        "-v", "--verbose", action="store_true", help="Show detailed scanning progress and debug information"
    )
    parser.add_argument(
        "--max-public-occurrences",
        type=int,
        help="Maximum number of public occurrences for a leak to be reported (default: 10)",
        default=MAX_PUBLIC_OCCURRENCES_DEFAULT,
    )

    return parser.parse_args()


if __name__ == "__main__":
    args = parse_args()
    find_leaks(args)<|MERGE_RESOLUTION|>--- conflicted
+++ resolved
@@ -170,18 +170,11 @@
     if fpath.name == ".npmrc":
         return (Source.NPMRC.value, str(fpath))
     elif fpath.name.startswith(".env") and not "example" in fpath.name:
-<<<<<<< HEAD
         return (Source.ENV_FILE.value, str(fpath))
-    # Note: disabling for now as it's not clear how to treat linebreaks in private keys
-    # elif fpath.name in PRIVATE_KEYS_FILENAMES or any(fpath.name.endswith(suffix) for suffix in PRIVATE_KEYS_SUFFIXES):
-    #     return (Source.PRIVATE_KEY.value, str(fpath))
-=======
-        return f"{Source.ENV_FILE.value}{SOURCE_SEPARATOR}{safe_path}"
     elif any(fname in fpath.name for fname in PRIVATE_KEYS_FILENAMES) or any(
         fpath.name.endswith(suffix) for suffix in PRIVATE_KEYS_SUFFIXES
     ):
-        return f"{Source.PRIVATE_KEY.value}{SOURCE_SEPARATOR}{safe_path}"
->>>>>>> 8cef9b92
+        return (Source.PRIVATE_KEY.value, str(fpath))
     return None
 
 
@@ -298,12 +291,8 @@
             self.npmrc_files_matched += 1
         elif source_type == Source.ENV_FILE.value:
             self.env_files_matched += 1
-<<<<<<< HEAD
-        
-=======
-        elif filekey.startswith(Source.PRIVATE_KEY.value):
+        elif source_type == Source.PRIVATE_KEY.value:
             self.private_key_files_matched += 1
->>>>>>> 8cef9b92
         try:
             text = fpath.read_text()
         except Exception:
@@ -312,31 +301,32 @@
             return
 
         # Handle private key files differently - use full content as single value
-<<<<<<< HEAD
         if source_type == Source.PRIVATE_KEY.value:
-            # For private keys, use "PRIVATE_KEY" as the value name and full content as value
-            key = _secret_tracker.add_secret(
-                source_type=source_type,
-                source_path=file_path,
-                secret_name="PRIVATE_KEY",
-                secret_value=text.strip()
-            )
-            self.results[key] = text.strip()
-=======
-        if filekey.startswith(Source.PRIVATE_KEY.value):
             if len(text) > 10000:
                 if self.verbose:
                     print(f"\r   Ignoring file too big: {fpath}")
                 return
-            # For private keys, use "PRIVATE_KEY" as the value name and full content as value
-            key = f"{filekey}{SOURCE_SEPARATOR}PRIVATE_KEY"
+            
+            # For private keys, create multiple variations for different formats
             # This is for public pipeline
-            self.results[key] = '"' + "\\n+".join(text.splitlines()) + '"'
+            key1 = _secret_tracker.add_secret(
+                source_type=source_type,
+                source_path=file_path,
+                secret_name="PRIVATE_KEY",
+                secret_value='"' + "\\n+".join(text.splitlines()) + '"'
+            )
+            self.results[key1] = '"' + "\\n+".join(text.splitlines()) + '"'
 
             # This is for s1gularity uploaded secrets
-            self.results[key + "_var"] = '"' + "\\\\\\\\n".join(text.splitlines()) + '"'
+            key2 = _secret_tracker.add_secret(
+                source_type=source_type,
+                source_path=file_path,
+                secret_name="PRIVATE_KEY_VAR",
+                secret_value='"' + "\\\\\\\\n".join(text.splitlines()) + '"'
+            )
+            self.results[key2] = '"' + "\\\\\\\\n".join(text.splitlines()) + '"'
+            
             self.private_key_secrets_extracted += 1
->>>>>>> 8cef9b92
 
             if self.verbose:
                 print(f"\r   Found private key in {fpath}" + " " * 20)
@@ -398,13 +388,8 @@
                 for filename in files:
                     fpath = Path(root) / filename
                     self.total_files_visited += 1
-<<<<<<< HEAD
-                    
+
                     file_info = select_file(fpath)
-=======
-
-                    filekey = select_file(fpath)
->>>>>>> 8cef9b92
 
                     if file_info is None:
                         continue
